--- conflicted
+++ resolved
@@ -2,15 +2,9 @@
 
 """Top-level package for ctgan."""
 
-<<<<<<< HEAD
 __author__ = "DataCebo, Inc."
 __email__ = "info@sdv.dev"
-__version__ = "0.888"
-=======
-__author__ = 'DataCebo, Inc.'
-__email__ = 'info@sdv.dev'
-__version__ = '0.9.1.dev0'
->>>>>>> d6ce31b4
+__version__ = "0.9.1.dev0"
 
 from ctgan.demo import load_demo
 from ctgan.synthesizers import CTGAN, TVAE, FTVAE
