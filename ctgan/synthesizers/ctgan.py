--- conflicted
+++ resolved
@@ -6,7 +6,6 @@
 import pandas as pd
 import torch
 from torch import optim
-<<<<<<< HEAD
 from torch.nn import (
     BatchNorm1d,
     Dropout,
@@ -17,10 +16,6 @@
     Sequential,
     functional,
 )
-=======
-from torch.nn import BatchNorm1d, Dropout, LeakyReLU, Linear, Module, ReLU, Sequential, functional
-from tqdm import tqdm
->>>>>>> d6ce31b4
 
 from ctgan.data_sampler import DataSampler
 from ctgan.data_transformer import DataTransformer
@@ -206,7 +201,9 @@
         self._data_sampler = None
         self._generator = None
 
-        self.loss_values = pd.DataFrame(columns=['Epoch', 'Generator Loss', 'Distriminator Loss'])
+        self.loss_values = pd.DataFrame(
+            columns=["Epoch", "Generator Loss", "Distriminator Loss"]
+        )
 
     @staticmethod
     def _gumbel_softmax(logits, tau=1, hard=False, eps=1e-10, dim=-1):
@@ -379,11 +376,13 @@
         mean = torch.zeros(self._batch_size, self._embedding_dim, device=self._device)
         std = mean + 1
 
-        self.loss_values = pd.DataFrame(columns=['Epoch', 'Generator Loss', 'Distriminator Loss'])
+        self.loss_values = pd.DataFrame(
+            columns=["Epoch", "Generator Loss", "Distriminator Loss"]
+        )
 
         epoch_iterator = tqdm(range(epochs), disable=(not self._verbose))
         if self._verbose:
-            description = 'Gen. ({gen:.2f}) | Discrim. ({dis:.2f})'
+            description = "Gen. ({gen:.2f}) | Discrim. ({dis:.2f})"
             epoch_iterator.set_description(description.format(gen=0, dis=0))
 
         steps_per_epoch = max(len(train_data) // self._batch_size, 1)
@@ -396,12 +395,8 @@
                     if condvec is None:
                         c1, m1, col, opt = None, None, None, None
                         real = self._data_sampler.sample_data(
-<<<<<<< HEAD
                             self._batch_size, col, opt
                         )
-=======
-                            train_data, self._batch_size, col, opt)
->>>>>>> d6ce31b4
                     else:
                         c1, m1, col, opt = condvec
                         c1 = torch.from_numpy(c1).to(self._device)
@@ -411,12 +406,8 @@
                         perm = np.arange(self._batch_size)
                         np.random.shuffle(perm)
                         real = self._data_sampler.sample_data(
-<<<<<<< HEAD
                             self._batch_size, col[perm], opt[perm]
                         )
-=======
-                            train_data, self._batch_size, col[perm], opt[perm])
->>>>>>> d6ce31b4
                         c2 = c1[perm]
 
                     fake = self._generator(fakez)
@@ -477,11 +468,13 @@
             generator_loss = loss_g.detach().cpu()
             discriminator_loss = loss_d.detach().cpu()
 
-            epoch_loss_df = pd.DataFrame({
-                'Epoch': [i],
-                'Generator Loss': [generator_loss],
-                'Discriminator Loss': [discriminator_loss]
-            })
+            epoch_loss_df = pd.DataFrame(
+                {
+                    "Epoch": [i],
+                    "Generator Loss": [generator_loss],
+                    "Discriminator Loss": [discriminator_loss],
+                }
+            )
             if not self.loss_values.empty:
                 self.loss_values = pd.concat(
                     [self.loss_values, epoch_loss_df]
@@ -490,15 +483,8 @@
                 self.loss_values = epoch_loss_df
 
             if self._verbose:
-<<<<<<< HEAD
-                print(
-                    f"Epoch {i+1}, Loss G: {loss_g.detach().cpu(): .4f},"  # noqa: T001
-                    f"Loss D: {loss_d.detach().cpu(): .4f}",
-                    flush=True,
-=======
                 epoch_iterator.set_description(
                     description.format(gen=generator_loss, dis=discriminator_loss)
->>>>>>> d6ce31b4
                 )
 
     @random_state
