"""TVAE module."""

import numpy as np
<<<<<<< HEAD
import numpy.typing as npt
=======
>>>>>>> d6ce31b4
import pandas as pd
import torch
import warnings
import matplotlib.pyplot as plt
from torch.nn import (
    Linear,
    Module,
    Parameter,
    ReLU,
    Sequential,
    BatchNorm1d,
    CrossEntropyLoss,
)
from torch.nn.functional import cross_entropy
from torch.optim import Adam
from torch.optim.lr_scheduler import StepLR, ReduceLROnPlateau
from torch.utils.data import DataLoader, TensorDataset
<<<<<<< HEAD
from typing import Optional, List, Tuple, Union, Iterable
=======
from tqdm import tqdm

>>>>>>> d6ce31b4
from ctgan.data_transformer import DataTransformer
from ctgan.synthesizers.base import BaseSynthesizer, random_state
from ctgan.synthesizers.losses import MMDLoss
from ctgan.utils import monitor_loss, evaluating
from ctgan.types import SolverOptions, D, T
from tqdm import tqdm

from IPython.core.debugger import set_trace


params = {
    "vae": {
        "encoder": {"compress_dims": (128, 128), "embedding_dim": 10},
        "decoder": {"compress_dims": (128, 128), "embedding_dim": 10},
        "solver": SolverOptions(
            {
                "lr": 1e-3,
                "betas": (0.9, 0.999),
                "weight_decay": 1e-5,
            }
        ),
    },
    "discriminator": {
        "net": {
            "hidden_dims": (15, 15),
            "add_bn": False,
        },
        "solver": SolverOptions(
            {
                "lr": 1e-4,
                "betas": (0.5, 0.9),
                "weight_decay": 1e-5,
            }
        ),
    },
}


class Encoder(Module):
    """Encoder for the TVAE.

    Args:
        data_dim (int):
            Dimensions of the data.
        compress_dims (tuple or list of ints):
            Size of each hidden layer.
        embedding_dim (int):
            Size of the output vector.
        add_bn (bool):
            Whether to add batch normalization.
    """

    def __init__(
        self,
        data_dim: int,
        compress_dims: Iterable[int],
        embedding_dim: int,
        add_bn: bool = False,
    ) -> None:
        super(Encoder, self).__init__()
        dim = data_dim
        seq = []
        for item in list(compress_dims):
            seq += [Linear(dim, item), ReLU()]
            if add_bn:
                seq += [BatchNorm1d(item)]
            dim = item

        self.seq = Sequential(*seq)
        self.fc1 = Linear(dim, embedding_dim)
        self.fc2 = Linear(dim, embedding_dim)

    def forward(self, input_: T) -> Tuple[T, T, T]:
        """Encode the passed `input_`.

        Args:
            input_ (Tensor):
                Batch of data

        Returns:
            mu (Tensor)
            std (Tensor)
            logvar (Tensor)
        """
        feature = self.seq(input_)
        mu = self.fc1(feature)
        logvar = self.fc2(feature)
        std = torch.exp(0.5 * logvar)
        return mu, std, logvar

    def reparameterize(self, mu: T, std: T, nsamples=1) -> T:
        if nsamples > 1:
            raise NotImplementedError
        eps = torch.randn_like(std)
        emb = eps * std + mu
        return emb


class Decoder(Module):
    """Decoder for the TVAE.

    Args:
        embedding_dim (int):
            Size of the input vector.
        decompress_dims (tuple or list of ints):
            Size of each hidden layer.
        data_dim (int):
            Dimensions of the data.
    """

    def __init__(
        self,
        embedding_dim: int,
        decompress_dims: Iterable[int],
        data_dim: int,
        add_bn: bool = False,
    ):
        super(Decoder, self).__init__()
        dim = embedding_dim
        seq = []
        for item in list(decompress_dims):
            seq += [Linear(dim, item), ReLU()]
            if add_bn:
                seq += [BatchNorm1d(item)]
            dim = item

        seq.append(Linear(dim, data_dim))
        self.seq = Sequential(*seq)
        self.sigma = Parameter(torch.ones(data_dim) * 0.1)

    def forward(self, input_: T):
        """Decode the passed `input_`."""
        return self.seq(input_), self.sigma


class BaseTVAE(BaseSynthesizer):
    """Base TVAE class.

    Contains shared methods across TVAE variants (InfoTVAE and FactorTVAE).
    """

    def __init__(
        self,
<<<<<<< HEAD
        embedding_dim: int = 128,
        compress_dims: Iterable[int] = (128, 128),
        decompress_dims: Iterable[int] = (128, 128),
        batch_size: int = 500,
        epochs: int = 300,
        encoder_bn: bool = False,
        decoder_bn: bool = False,
        cuda: Union[str, bool] = True,
        track_loss: bool = True,
        metadata: Optional[dict] = None,  # for compatibility with SDV
=======
        embedding_dim=128,
        compress_dims=(128, 128),
        decompress_dims=(128, 128),
        l2scale=1e-5,
        batch_size=500,
        epochs=300,
        loss_factor=2,
        cuda=True,
        verbose=False
>>>>>>> d6ce31b4
    ):
        if not cuda or not torch.cuda.is_available():
            device = "cpu"
        elif isinstance(cuda, str):
            device = cuda
        else:
            device = "cuda"

        self._device = torch.device(device)

        self.embedding_dim = embedding_dim
        self.compress_dims = compress_dims
        self.decompress_dims = decompress_dims
        self.batch_size = batch_size
        self.epochs = epochs
<<<<<<< HEAD
        self.encoder_bn = encoder_bn
        self.decoder_bn = decoder_bn

        self.metadata = metadata

        # logging
        self.track_loss = track_loss
        self.loss_info: dict = {}
        self.losses: List = []
        self.grads: List = []

    def _loss_function(
        self, recon_x: T, x: T, sigmas: T, mu: T, std: T, logvar: T, emb: T, output_info
    ) -> T:
        loss_rec = self._loss_rec(recon_x, x, sigmas, output_info)
        loss_reg = self._loss_reg(x, mu, logvar)
        L = loss_rec + (1 - self.alpha) * loss_reg
        if self.add_mmd:
            loss_mmd = (self.alpha + self.lbd - 1) * self._loss_mmd(
                mu, std, logvar, emb
            )
            L += loss_mmd  # mu depends of x already
        return L

    @monitor_loss(name=r"$\log \;p_\theta (x|z)$")
    def _loss_rec(self, recon_x: T, x: T, sigmas: T, output_info):
        st = 0
        loss = []
        for column_info in output_info:
            for span_info in column_info:
                if span_info.activation_fn != "softmax":
                    ed = st + span_info.dim
                    std = sigmas[st]
                    eq = x[:, st] - torch.tanh(recon_x[:, st])
                    loss.append((eq**2 / 2 / (std**2)).sum())
                    loss.append(torch.log(std) * x.size()[0])
                    st = ed

                else:
                    ed = st + span_info.dim
                    loss.append(
                        cross_entropy(
                            recon_x[:, st:ed],
                            torch.argmax(x[:, st:ed], dim=-1),
                            reduction="sum",
                        )
                    )
                    st = ed
        assert st == recon_x.size()[1]
        return sum(loss) / x.size()[0]

    @monitor_loss(name=r"$D_{KL}(q_\phi(z|x)\,||\,p(z))$")
    def _loss_reg(self, x, mu, logvar):
        KLD = -0.5 * torch.sum(1 + logvar - mu**2 - logvar.exp())
        return KLD / x.size()[0]

    @monitor_loss(name=r"$D_{MMD}(q_\phi(z)\,||\,p(z))$")
    def _loss_mmd(self, mu, std, logvar, emb):
        return MMDLoss()(emb, (emb - mu) / std)

    def compute_cond(self, data: pd.DataFrame):
        """Compute condition number of data in latent space.
=======
        self.loss_values = pd.DataFrame(columns=['Epoch', 'Batch', 'Loss'])
        self.verbose = verbose
>>>>>>> d6ce31b4

        Args:
            data (pd.DataFrame): Similar to train data.
        Returns: Float
        """
        data = self.transformer.transform(data)
        dataset = TensorDataset(
            torch.from_numpy(data.astype("float32")).to(self._device)
        )
        with evaluating(self.encoder):
            embedded = [self.encoder(d[0].reshape(1, -1)) for d in iter(dataset)]

        mus = np.asarray([e[0].squeeze().detach().numpy() for e in embedded])
        Sigma = np.cov(mus, rowvar=False)
        return np.linalg.cond(Sigma)

    def append_losses(self, epoch, batch):
        self.losses.append(self.loss_info | {"Epoch": epoch, "Batch": batch})
        self.loss_info = {}

    def plot_losses(self, ax=None, yscale="log"):
        if ax is None:
            ax = plt.gca()
        _data = pd.DataFrame.from_dict(self.losses)
        _data = _data.loc[:, _data.columns != "Batch"]
        _data = _data.groupby(by="Epoch").mean(numeric_only=False)
        _data[r"$\mathcal{L}({\phi,\theta})$"] = _data.sum(axis=1)
        ax.set_title(self.__repr__())
        ax.set_yscale(yscale)
        ax.grid(True, which="both")
        return _data.plot(ax=ax)

    def append_gradients(self, epoch, batch):
        """Store gradients at each iteration for encoder and decoder.

        This is useful to see which term of the loss drives the adaptation.
        """

        def store_grad_magnitude(model):
            param_grads = torch.concat(
                [
                    param.grad.clone().flatten()
                    for _name, param in model.named_parameters()
                    if param.grad is not None
                    # can happen than grad(decoder.sigma) is None (no continuous feature)
                ]
            )
            return torch.linalg.norm(param_grads)

        grads = {
            "encoder": store_grad_magnitude(self.encoder),
            "decoder": store_grad_magnitude(self.decoder),
            "Epoch": epoch,
            "Batch": batch,
        }
        self.grads.append(grads)

    def plot_gradients(self, ax=None):
        raise NotImplementedError

    @property
    def discrete_columns(self):
        return [
            col
            for col, t in self.metadata.columns.items()
            if t["sdtype"] == "categorical"
        ]

    def _before_fit(self, train_data, discrete_columns, num_workers=1):
        if self.metadata is not None:
            warnings.warn("Using `metadata` to determine discrete columns.")
            discrete_columns = self.discrete_columns

        self.transformer = DataTransformer()
        self.transformer.fit(train_data, discrete_columns)
        train_data = self.transformer.transform(train_data)
        dataset = TensorDataset(
            torch.from_numpy(train_data.astype("float32")).to(self._device)
        )
        loader = DataLoader(
            dataset,
            batch_size=self.batch_size,
            shuffle=True,
            drop_last=False,
            num_workers=num_workers,
        )

        data_dim = self.transformer.output_dimensions
        self.encoder = Encoder(
            data_dim, self.compress_dims, self.embedding_dim, add_bn=self.encoder_bn
        ).to(self._device)
        self.decoder = Decoder(
            self.embedding_dim, self.decompress_dims, data_dim, add_bn=self.decoder_bn
        ).to(self._device)
        return loader

    @random_state
    def sample(self, num_rows: int, batch_size: Optional[int] = None):
        """Sample data similar to the training data.

        Args:
            samples (int):
                Number of rows to sample.

        Returns:
            numpy.ndarray or pandas.DataFrame
        """
        self.decoder.eval()

        if batch_size is None:
            batch_size = self.batch_size

        steps = num_rows // batch_size + 1
        samples = []
        for _ in range(steps):
            mean = torch.zeros(batch_size, self.embedding_dim)
            std = mean + 1
            noise = torch.normal(mean=mean, std=std).to(self._device)
            fake = self._decode(noise, transform=True)
            samples.append(fake)

        data = pd.concat(samples, ignore_index=True)
        data = data.iloc[:num_rows]
        return data

    def set_device(self, device):
        """Set the `device` to be used ('GPU' or 'CPU')."""
        self._device = device
        self.decoder.to(self._device)

    def _decode(self, noise, transform=False):
        fake, sigmas = self.decoder(noise)
        fake = torch.tanh(fake)
        if transform:
            rec = self.transformer.inverse_transform(
                fake.detach().cpu().numpy(), sigmas.detach().cpu().numpy()
            )
        else:
            rec = fake
        return rec


class TVAE(BaseTVAE):
    """InfoTVAE.

    Remains named TVAE, and default parameters give genuine TVAE for legacy.
    """

    def __init__(
        self,
        *args,
        alpha: float = 0,
        lbd: float = 1,
        **kwargs,
    ):
        """Instantiate TVAE. Default is ELBO."""
        super().__init__(*args, **kwargs)

        assert alpha + lbd - 1 >= 0
        assert 1 >= alpha >= 0
        assert lbd > 0
        self.alpha = alpha
        self.lbd = lbd

    @property
    def add_mmd(self):
        return self.alpha + self.lbd - 1 > 0

    def __repr__(self):
        msg = "info-TVAE"
        msg += f"(alpha={self.alpha:.2f}, lambda={self.lbd:.2f}, bs={self.batch_size})"
        msg += f"\n{self.embedding_dim}-D embedding, {self.compress_dims}-D encoder, {self.decompress_dims}-D decoder"
        msg += f"\nBN: Enc({self.encoder_bn}), Dec({self.decoder_bn})"
        return msg

    @property
    def unique_id(self):
        return f"a{self.alpha:.2f}b{self.lbd:.2f}bs{self.batch_size}"

    def adapt_beta(self):
        raise NotImplementedError

    def _gradient_norm(self):
        # https://discuss.pytorch.org/t/check-the-norm-of-gradients/27961/5
        raise NotImplementedError

    @random_state
    def fit(self, train_data, discrete_columns=()):
        """Fit the TVAE Synthesizer models to the training data.

        Args:
            train_data (numpy.ndarray or pandas.DataFrame):
                Training Data. It must be a 2-dimensional numpy array or a pandas.DataFrame.
            discrete_columns (list-like):
                List of discrete columns to be used to generate the Conditional
                Vector. If ``train_data`` is a Numpy array, this list should
                contain the integer indices of the columns. Otherwise, if it is
                a ``pandas.DataFrame``, this list should contain the column names.
        """

        loader = self._before_fit(train_data, discrete_columns)

        optimizerAE = Adam(
            list(self.encoder.parameters()) + list(self.decoder.parameters()),
            **params["vae"]["solver"],
        )

<<<<<<< HEAD
        print(f"Optimization parameters: {optimizerAE}")

        self.losses = []
        for i in tqdm(range(self.epochs), desc="Epoch", position=0):
            for id_, data in tqdm(
                enumerate(loader), desc="Batch", position=1, leave=False
            ):
=======
        self.loss_values = pd.DataFrame(columns=['Epoch', 'Batch', 'Loss'])
        iterator = tqdm(range(self.epochs), disable=(not self.verbose))
        if self.verbose:
            iterator_description = 'Loss: {loss:.3f}'
            iterator.set_description(iterator_description.format(loss=0))

        for i in iterator:
            loss_values = []
            batch = []
            for id_, data in enumerate(loader):
>>>>>>> d6ce31b4
                optimizerAE.zero_grad()
                real = data[0].to(self._device)
                mu, std, logvar = self.encoder(real)
                emb = self.encoder.reparameterize(mu, std)
                rec, sigmas = self.decoder(emb)
                loss = self._loss_function(
                    rec,
                    real,
                    sigmas,
                    mu,
                    std,
                    logvar,
                    emb,
                    self.transformer.output_info_list,
                )
                loss.backward()
                optimizerAE.step()
                self.decoder.sigma.data.clamp_(0.01, 1.0)

<<<<<<< HEAD
                if self.track_loss:
                    self.append_losses(
                        i,
                        id_,
                    )
                    # self.append_gradients(
                    #     i,
                    #     id_,
                    # )
=======
                batch.append(id_)
                loss_values.append(loss.detach().cpu().item())

            epoch_loss_df = pd.DataFrame({
                'Epoch': [i] * len(batch),
                'Batch': batch,
                'Loss': loss_values
            })
            if not self.loss_values.empty:
                self.loss_values = pd.concat(
                    [self.loss_values, epoch_loss_df]
                ).reset_index(drop=True)
            else:
                self.loss_values = epoch_loss_df

            if self.verbose:
                iterator.set_description(
                    iterator_description.format(
                        loss=loss.detach().cpu().item()))

    @random_state
    def sample(self, samples):
        """Sample data similar to the training data.
>>>>>>> d6ce31b4


class Discriminator(Module):
    """Discriminator MLP network.

    Is used within FactorTVAE to approximate Total Correlation with the density ratio trick.

    Outputs 2 logits and uses softmax
    """

    def __init__(
        self,
        embedding_dim: int,
        hidden_dims: Iterable[int],
        add_bn: bool = False,
    ):
        super(Discriminator, self).__init__()
        seq = []
        dim = embedding_dim
        for item in list(hidden_dims):
            seq += [Linear(dim, item), ReLU()]
            if add_bn:
                seq += [BatchNorm1d(item)]
            dim = item

        seq.append(Linear(dim, 2))
        self.seq = Sequential(*seq)

    def forward(self, input_):
        return self.seq(input_)


class FTVAE(TVAE):
    """FactorTVAE"""

    def __init__(
        self,
        *args,
        alpha: float = 0,
        lbd: float = 1,
        p_facto: float = 1,
        vae_batch_size: int = 64,
        facto_batch_size: int = 64,
        **kwargs,
    ) -> None:
        """Instantiate FactorTVAE."""
        super().__init__(*args, alpha=alpha, lbd=lbd, **kwargs)

        self.alpha = 0
        # assert p_reg >= 0
        if p_facto == 0:
            warnings.warn(
                "Zero weight on factorizing loss, use only for debugging purposes."
            )
        # self.p_reg = p_reg
        self.p_facto = p_facto
        self.vae_batch_size = vae_batch_size
        self.facto_batch_size = facto_batch_size
        self.batch_size = vae_batch_size + facto_batch_size

    def __repr__(self):
        msg = f"FTVAE"
        # msg += f"p_reg={self.p_reg:.2f}, "
        msg += f" ($p_{{facto}}={self.p_facto:.2f}$)"
        return msg

    @monitor_loss(name=r"$TC(z)$")
    def _loss_tc(self, logD_z):
        return (logD_z[:, 0] - logD_z[:, 1]).mean()

    def fit(self, train_data, discrete_columns: Tuple = ()) -> None:
        loader = self._before_fit(train_data, discrete_columns, num_workers=2)

        self.D = Discriminator(self.embedding_dim, **params["discriminator"]["net"]).to(
            self._device
        )

        optimizerAE = Adam(
            list(self.encoder.parameters()) + list(self.decoder.parameters()),
            **params["vae"]["solver"],
        )

        optimizerD = Adam(
            list(self.D.parameters()),
            **params["discriminator"]["solver"],
        )

        ones = torch.ones(self.facto_batch_size, dtype=torch.long, device=self._device)
        zeros = torch.zeros(
            self.facto_batch_size, dtype=torch.long, device=self._device
        )

        self.losses = []
        for i in range(self.epochs):
            for id_, batch in enumerate(loader):
                # Compute VAE loss
                optimizerAE.zero_grad()
                optimizerD.zero_grad()

                real1 = batch[0][: self.vae_batch_size].to(self._device)
                n1, _ = real1.size()
                mu1, std1, logvar1 = self.encoder(real1)
                emb1 = self.encoder.reparameterize(mu1, std1)
                rec, sigmas = self.decoder(emb1)
                lossVAE = self._loss_function(
                    rec,
                    real1,
                    sigmas,
                    mu1,
                    std1,
                    logvar1,
                    emb1,
                    self.transformer.output_info_list,
                )
                # TODO how to be sure it's log ?
                logD_z = self.D(emb1)  # returns log(D) and log(1-D)
                lossVAE = lossVAE + self.p_facto * self._loss_tc(logD_z)

                # Update VAE
                lossVAE.backward(retain_graph=True)

                optimizerAE.zero_grad()

                # Compute facto reg
                real2 = batch[0][self.vae_batch_size :].to(self._device)
                n2, _ = real2.size()
                mu2, std2, logvar2 = self.encoder(real2)
                emb2 = self.encoder.reparameterize(mu2, std2)
                z_perm = self.permute_dims(emb2).detach()
                logD_z_perm = self.D(z_perm)
                lossD = 0.5 * (
                    cross_entropy(logD_z, zeros[:n1])
                    + cross_entropy(logD_z_perm, ones[:n2])
                )
                lossD.backward()

                # Updates
                # is not really consistent with original paper
                # but update of AE parameters while retaining graph raises
                # an error since pytorch 1.5
                # TODO
                optimizerAE.step()
                optimizerD.step()

                self.decoder.sigma.data.clamp_(0.01, 1.0)

                if self.track_loss:
                    self.append_losses(i, id_)

    @staticmethod
    def permute_dims(z):
        assert z.dim() == 2

        B, _ = z.size()
        perm_z = []
        for z_j in z.split(1, 1):
            perm = torch.randperm(B).to(z.device)
            perm_z_j = z_j[perm]
            perm_z.append(perm_z_j)

        return torch.cat(perm_z, 1)<|MERGE_RESOLUTION|>--- conflicted
+++ resolved
@@ -1,10 +1,8 @@
 """TVAE module."""
 
 import numpy as np
-<<<<<<< HEAD
 import numpy.typing as npt
-=======
->>>>>>> d6ce31b4
+import pandas as pd
 import pandas as pd
 import torch
 import warnings
@@ -22,12 +20,8 @@
 from torch.optim import Adam
 from torch.optim.lr_scheduler import StepLR, ReduceLROnPlateau
 from torch.utils.data import DataLoader, TensorDataset
-<<<<<<< HEAD
+from tqdm import tqdm
 from typing import Optional, List, Tuple, Union, Iterable
-=======
-from tqdm import tqdm
-
->>>>>>> d6ce31b4
 from ctgan.data_transformer import DataTransformer
 from ctgan.synthesizers.base import BaseSynthesizer, random_state
 from ctgan.synthesizers.losses import MMDLoss
@@ -171,7 +165,6 @@
 
     def __init__(
         self,
-<<<<<<< HEAD
         embedding_dim: int = 128,
         compress_dims: Iterable[int] = (128, 128),
         decompress_dims: Iterable[int] = (128, 128),
@@ -182,17 +175,6 @@
         cuda: Union[str, bool] = True,
         track_loss: bool = True,
         metadata: Optional[dict] = None,  # for compatibility with SDV
-=======
-        embedding_dim=128,
-        compress_dims=(128, 128),
-        decompress_dims=(128, 128),
-        l2scale=1e-5,
-        batch_size=500,
-        epochs=300,
-        loss_factor=2,
-        cuda=True,
-        verbose=False
->>>>>>> d6ce31b4
     ):
         if not cuda or not torch.cuda.is_available():
             device = "cpu"
@@ -208,7 +190,6 @@
         self.decompress_dims = decompress_dims
         self.batch_size = batch_size
         self.epochs = epochs
-<<<<<<< HEAD
         self.encoder_bn = encoder_bn
         self.decoder_bn = decoder_bn
 
@@ -271,10 +252,6 @@
 
     def compute_cond(self, data: pd.DataFrame):
         """Compute condition number of data in latent space.
-=======
-        self.loss_values = pd.DataFrame(columns=['Epoch', 'Batch', 'Loss'])
-        self.verbose = verbose
->>>>>>> d6ce31b4
 
         Args:
             data (pd.DataFrame): Similar to train data.
@@ -482,7 +459,6 @@
             **params["vae"]["solver"],
         )
 
-<<<<<<< HEAD
         print(f"Optimization parameters: {optimizerAE}")
 
         self.losses = []
@@ -490,18 +466,6 @@
             for id_, data in tqdm(
                 enumerate(loader), desc="Batch", position=1, leave=False
             ):
-=======
-        self.loss_values = pd.DataFrame(columns=['Epoch', 'Batch', 'Loss'])
-        iterator = tqdm(range(self.epochs), disable=(not self.verbose))
-        if self.verbose:
-            iterator_description = 'Loss: {loss:.3f}'
-            iterator.set_description(iterator_description.format(loss=0))
-
-        for i in iterator:
-            loss_values = []
-            batch = []
-            for id_, data in enumerate(loader):
->>>>>>> d6ce31b4
                 optimizerAE.zero_grad()
                 real = data[0].to(self._device)
                 mu, std, logvar = self.encoder(real)
@@ -521,7 +485,6 @@
                 optimizerAE.step()
                 self.decoder.sigma.data.clamp_(0.01, 1.0)
 
-<<<<<<< HEAD
                 if self.track_loss:
                     self.append_losses(
                         i,
@@ -531,31 +494,6 @@
                     #     i,
                     #     id_,
                     # )
-=======
-                batch.append(id_)
-                loss_values.append(loss.detach().cpu().item())
-
-            epoch_loss_df = pd.DataFrame({
-                'Epoch': [i] * len(batch),
-                'Batch': batch,
-                'Loss': loss_values
-            })
-            if not self.loss_values.empty:
-                self.loss_values = pd.concat(
-                    [self.loss_values, epoch_loss_df]
-                ).reset_index(drop=True)
-            else:
-                self.loss_values = epoch_loss_df
-
-            if self.verbose:
-                iterator.set_description(
-                    iterator_description.format(
-                        loss=loss.detach().cpu().item()))
-
-    @random_state
-    def sample(self, samples):
-        """Sample data similar to the training data.
->>>>>>> d6ce31b4
 
 
 class Discriminator(Module):
